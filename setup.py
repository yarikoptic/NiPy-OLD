#!/usr/bin/env python
import sys
from distutils import log
from distutils.cmd import Command
from distutils.version import LooseVersion

def configuration(parent_package='',top_path=None):
    from numpy.distutils.misc_util import Configuration

    config = Configuration(None, parent_package, top_path)
    config.set_options(ignore_setup_xxx_py=True,
                       assume_default_configuration=True,
                       delegate_options_to_subpackages=True,
                       quiet=True)
    # The quiet=True option will silence all of the name setting warnings:
    # Ignoring attempt to set 'name' (from 'nipy.core' to 
    #    'nipy.core.image')
    # Robert Kern recommends setting quiet=True on the numpy list, stating
    # these messages are probably only used in debugging numpy distutils.

    config.get_version('nipy/version.py') # sets config.version

    config.add_subpackage('nipy', 'nipy')

    return config

################################################################################
# For some commands, use setuptools

if len(set(('develop', 'bdist_egg', 'bdist_rpm', 'bdist', 'bdist_dumb', 
            'bdist_wininst', 'install_egg_info', 'egg_info', 'easy_install',
            )).intersection(sys.argv)) > 0:
    from setup_egg import extra_setuptools_args

# extra_setuptools_args can be defined from the line above, but it can
# also be defined here because setup.py has been exec'ed from
# setup_egg.py.
if not 'extra_setuptools_args' in globals():
    extra_setuptools_args = dict()


# Dependency checks
def package_check(pkg_name, version=None, checker=LooseVersion):
<<<<<<< HEAD
    msg = 'NIPY needs %s, you might get run-time errors' % pkg_name 
=======
    msg = 'Missing package: %s, you might get run-time errors' % pkg_name 
>>>>>>> 12451e6f
    try:
        mod = __import__(pkg_name)
    except ImportError:
        log.warn(msg)
        return 
    if not version:
        return
    msg += ' >= %s' % version
    try:
        have_version = mod.__version__
    except AttributeError:
        raise RuntimeError('Cannot find version for %s' % pkg_name)
    if checker(have_version) < checker(version):
        raise RuntimeError(msg)


# Soft dependency checking
package_check('sympy', '0.6.4')
package_check('nifti')
package_check('scipy', '0.5')

    
################################################################################
# Import the documentation building classes. 

try:
    from build_docs import cmdclass
except ImportError:
    """ Pass by the doc build gracefully if sphinx is not installed """
    print "Sphinx is not installed, docs cannot be built"
    cmdclass = {}


################################################################################
# commands for installing the data
from numpy.distutils.command.install_data import install_data
from numpy.distutils.command.build_ext import build_ext

def data_install_msgs():
    from nipy.utils import make_datasource, DataError
    for name in ('templates', 'data'):
        try:
            make_datasource('nipy', name)
        except DataError, exception:
            log.warn('%s\n%s' % ('_'*80, exception))
        

class MyInstallData(install_data):
    """ Subclass the install_data to generate data install warnings if necessary
    """
    def run(self):
        install_data.run(self)
        data_install_msgs()


class MyBuildExt(build_ext):
    """ Subclass the build_ext to generate data install warnings if
        necessary: warn at build == warn early
        This is also important to get a warning when run a 'develop'.
    """
    def run(self):
        build_ext.run(self)
        data_install_msgs()


cmdclass['install_data'] = MyInstallData
cmdclass['build_ext'] = MyBuildExt

################################################################################

# We need to import nipy as late as possible, 
from nipy import  __doc__

def main(**extra_args):
    from numpy.distutils.core import setup
    
    setup( name = 'nipy',
           description = 'This is a neuroimaging python package',
           author = 'Various',
           author_email = 'nipy-devel@neuroimaging.scipy.org',
           url = 'http://neuroimaging.scipy.org',
           long_description = __doc__,
           configuration = configuration,
           cmdclass = cmdclass,
           **extra_args)


if __name__ == "__main__":
    main(**extra_setuptools_args)<|MERGE_RESOLUTION|>--- conflicted
+++ resolved
@@ -41,11 +41,7 @@
 
 # Dependency checks
 def package_check(pkg_name, version=None, checker=LooseVersion):
-<<<<<<< HEAD
-    msg = 'NIPY needs %s, you might get run-time errors' % pkg_name 
-=======
     msg = 'Missing package: %s, you might get run-time errors' % pkg_name 
->>>>>>> 12451e6f
     try:
         mod = __import__(pkg_name)
     except ImportError:
